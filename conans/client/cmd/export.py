import ast
import os

import shutil
import six

from conans.client.cmd.export_linter import conan_linter
from conans.client.file_copier import FileCopier
from conans.client.output import ScopedOutput
from conans.client.source import get_scm_data
from conans.errors import ConanException
from conans.model.manifest import FileTreeManifest
from conans.model.scm import SCM
from conans.paths import CONAN_MANIFEST, CONANFILE
from conans.search.search import search_recipes
from conans.util.files import save, rmdir, is_dirty, set_dirty, mkdir, load
from conans.util.log import logger
<<<<<<< HEAD
=======
from conans.search.search import search_recipes
>>>>>>> 23385d31


def export_alias(reference, target_reference, client_cache):
    if reference.name != target_reference.name:
        raise ConanException("An alias can only be defined to a package with the same name")
    conanfile = """
from conans import ConanFile

class AliasConanfile(ConanFile):
    alias = "%s"
""" % str(target_reference)

    export_path = client_cache.export(reference)
    mkdir(export_path)
    save(os.path.join(export_path, CONANFILE), conanfile)
    mkdir(client_cache.export_sources(reference))
    digest = FileTreeManifest.create(export_path)
    digest.save(export_path)


def cmd_export(conanfile_path, conanfile, reference, keep_source, output, client_cache,
               plugin_manager, registry):
    """ Export the recipe
    param conanfile_path: the original source directory of the user containing a
                       conanfile.py
    """
    plugin_manager.execute("pre_export", conanfile=conanfile, conanfile_path=conanfile_path,
                           reference=reference)
    logger.debug("Exporting %s" % conanfile_path)
    output.highlight("Exporting package recipe")

    conan_linter(conanfile_path, output)
    # Maybe a platform check could be added, but depends on disk partition
    conan_ref_str = str(reference)
    refs = search_recipes(client_cache, conan_ref_str, ignorecase=True)
    if refs and reference not in refs:
        raise ConanException("Cannot export package with same name but different case\n"
                             "You exported '%s' but already existing '%s'"
                             % (conan_ref_str, " ".join(str(s) for s in refs)))

    with client_cache.conanfile_write_lock(reference):
        _export_conanfile(conanfile_path, conanfile.output, client_cache, conanfile, reference,
                          keep_source, registry)
    conanfile_cache_path = client_cache.conanfile(reference)
    plugin_manager.execute("post_export", conanfile=conanfile, conanfile_path=conanfile_cache_path,
                           reference=reference)


def _capture_export_scm_data(conanfile, conanfile_dir, destination_folder, output, paths, conan_ref):

    scm_src_file = paths.scm_folder(conan_ref)
    if os.path.exists(scm_src_file):
        os.unlink(scm_src_file)

    scm_data = get_scm_data(conanfile)

    if not scm_data or not (scm_data.capture_origin or scm_data.capture_revision):
        return

    scm = SCM(scm_data, conanfile_dir)

    if scm_data.url == "auto":
        origin = scm.get_qualified_remote_url()
        if not origin:
            raise ConanException("Repo origin cannot be deduced by 'auto'")
        if scm.is_local_repository():
            output.warn("Repo origin looks like a local path: %s" % origin)
        output.success("Repo origin deduced by 'auto': %s" % origin)
        scm_data.url = origin
    if scm_data.revision == "auto":
        if not scm.is_pristine():
            output.warn("Repo status is not pristine: there might be modified files")
        scm_data.revision = scm.get_revision()
        output.success("Revision deduced by 'auto': %s" % scm_data.revision)

    # Generate the scm_folder.txt file pointing to the src_path
    src_path = scm.get_repo_root()
    save(scm_src_file, src_path.replace("\\", "/"))
    _replace_scm_data_in_conanfile(os.path.join(destination_folder, "conanfile.py"),
                                   scm_data)


def _replace_scm_data_in_conanfile(conanfile_path, scm_data):
    # Parsing and replacing the SCM field
    content = load(conanfile_path)
    headers = []

    if six.PY2:
        # Workaround for https://bugs.python.org/issue22221
        lines_without_headers = []
        lines = content.splitlines(True)
        for line in lines:
            if not lines_without_headers and line.startswith("#"):
                headers.append(line)
            else:
                lines_without_headers.append(line)
        content = ''.join(lines_without_headers)

    lines = content.splitlines(True)
    tree = ast.parse(content)
    to_replace = []
    for i_body, item in enumerate(tree.body):
        if isinstance(item, ast.ClassDef):
            statements = item.body
            for i, stmt in enumerate(item.body):
                if isinstance(stmt, ast.Assign) and len(stmt.targets) == 1:
                    if isinstance(stmt.targets[0], ast.Name) and stmt.targets[0].id == "scm":
                        try:
                            if i + 1 == len(statements):  # Last statement in my ClassDef
                                if i_body + 1 == len(tree.body):  # Last statement over all
                                    next_line = len(lines)
                                else:
                                    next_line = tree.body[i_body+1].lineno - 1
                            else:
                                next_line = statements[i+1].lineno - 1
                        except IndexError:
                            next_line = stmt.lineno
                        replace = [line for line in lines[(stmt.lineno-1):next_line]
                                   if line.strip()]
                        to_replace.append("".join(replace).lstrip())
                        break
    if len(to_replace) != 1:
        raise ConanException("The conanfile.py defines more than one class level 'scm' attribute")

    new_text = "scm = " + ",\n          ".join(str(scm_data).split(",")) + "\n"
    content = content.replace(to_replace[0], new_text)
    content = content if not headers else ''.join(headers) + content
    save(conanfile_path, content)


def _export_conanfile(conanfile_path, output, paths, conanfile, conan_ref, keep_source, registry):

    exports_folder = paths.export(conan_ref)
    exports_source_folder = paths.export_sources(conan_ref, conanfile.short_paths)
    previous_digest = _init_export_folder(exports_folder, exports_source_folder)
    _execute_export(conanfile_path, conanfile, exports_folder, exports_source_folder, output)
    shutil.copy2(conanfile_path, os.path.join(exports_folder, CONANFILE))

    _capture_export_scm_data(conanfile, os.path.dirname(conanfile_path), exports_folder,
                             output, paths, conan_ref)

    digest = FileTreeManifest.create(exports_folder, exports_source_folder)

    if previous_digest and previous_digest == digest:
        output.info("The stored package has not changed")
        modified_recipe = False
        digest = previous_digest  # Use the old one, keep old timestamp
    else:
        output.success('A new %s version was exported' % CONANFILE)
        output.info('Folder: %s' % exports_folder)
        modified_recipe = True
    digest.save(exports_folder)

    # FIXME: Conan 2.0 Clear the registry entry if the recipe has changed

    source = paths.source(conan_ref, conanfile.short_paths)
    remove = False
    if is_dirty(source):
        output.info("Source folder is corrupted, forcing removal")
        remove = True
    elif modified_recipe and not keep_source and os.path.exists(source):
        output.info("Package recipe modified in export, forcing source folder removal")
        output.info("Use the --keep-source, -k option to skip it")
        remove = True
    if remove:
        output.info("Removing 'source' folder, this can take a while for big packages")
        try:
            # remove only the internal
            rmdir(source)
        except BaseException as e:
            output.error("Unable to delete source folder. "
                         "Will be marked as corrupted for deletion")
            output.warn(str(e))
            set_dirty(source)


def _init_export_folder(destination_folder, destination_src_folder):
    previous_digest = None
    try:
        if os.path.exists(destination_folder):
            if os.path.exists(os.path.join(destination_folder, CONAN_MANIFEST)):
                previous_digest = FileTreeManifest.load(destination_folder)
            # Maybe here we want to invalidate cache
            rmdir(destination_folder)
        os.makedirs(destination_folder)
    except Exception as e:
        raise ConanException("Unable to create folder %s\n%s" % (destination_folder, str(e)))
    try:
        if os.path.exists(destination_src_folder):
            rmdir(destination_src_folder)
        os.makedirs(destination_src_folder)
    except Exception as e:
        raise ConanException("Unable to create folder %s\n%s" % (destination_src_folder, str(e)))
    return previous_digest


def _execute_export(conanfile_path, conanfile, destination_folder, destination_source_folder,
                    output):

    if isinstance(conanfile.exports, str):
        conanfile.exports = (conanfile.exports, )
    if isinstance(conanfile.exports_sources, str):
        conanfile.exports_sources = (conanfile.exports_sources, )

    origin_folder = os.path.dirname(conanfile_path)

    def classify_patterns(patterns):
        patterns = patterns or []
        included, excluded = [], []
        for p in patterns:
            if p.startswith("!"):
                excluded.append(p[1:])
            else:
                included.append(p)
        return included, excluded

    included_exports, excluded_exports = classify_patterns(conanfile.exports)
    included_sources, excluded_sources = classify_patterns(conanfile.exports_sources)

    try:
        os.unlink(os.path.join(origin_folder, CONANFILE + 'c'))
    except OSError:
        pass

    copier = FileCopier(origin_folder, destination_folder)
    for pattern in included_exports:
        copier(pattern, links=True, excludes=excluded_exports)
    copier = FileCopier(origin_folder, destination_source_folder)
    for pattern in included_sources:
        copier(pattern, links=True, excludes=excluded_sources)
    package_output = ScopedOutput("%s export" % output.scope, output)
    copier.report(package_output)<|MERGE_RESOLUTION|>--- conflicted
+++ resolved
@@ -1,9 +1,7 @@
 import ast
 import os
-
 import shutil
 import six
-
 from conans.client.cmd.export_linter import conan_linter
 from conans.client.file_copier import FileCopier
 from conans.client.output import ScopedOutput
@@ -15,10 +13,6 @@
 from conans.search.search import search_recipes
 from conans.util.files import save, rmdir, is_dirty, set_dirty, mkdir, load
 from conans.util.log import logger
-<<<<<<< HEAD
-=======
-from conans.search.search import search_recipes
->>>>>>> 23385d31
 
 
 def export_alias(reference, target_reference, client_cache):
