--- conflicted
+++ resolved
@@ -1,14 +1,10 @@
 import os
 import time
-<<<<<<< HEAD
-
-=======
-from conans.util.files import load
->>>>>>> eace8106
 from conans.client.source import complete_recipe_sources
 from conans.errors import ConanException, NotFoundException
 from conans.model.ref import PackageReference, ConanFileReference
 from conans.search.search import search_recipes, search_packages
+from conans.util.files import load
 from conans.util.log import logger
 
 
