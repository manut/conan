# -*- coding: utf-8 -*-
from bottle import static_file, request
import mock
import os
import platform
import unittest
import uuid

from collections import namedtuple

import six
from mock.mock import patch, mock_open
from six import StringIO
from six.moves.urllib.parse import unquote

from conans.client.client_cache import CONAN_CONF

from conans import tools
from conans.client.conan_api import ConanAPIV1
from conans.client.conf import default_settings_yml, default_client_conf
from conans.client.output import ConanOutput
from conans.client.tools.win import vcvars_dict, vswhere
from conans.client.tools.scm import Git, SVN

from conans.errors import ConanException, NotFoundException
from conans.model.settings import Settings

from conans.test.utils.runner import TestRunner
from conans.test.utils.test_files import temp_folder
<<<<<<< HEAD
from conans.test.utils.tools import TestClient, TestBufferConanOutput, create_local_git_repo, SVNLocalRepoTestCase
=======
from conans.test.utils.tools import TestClient, TestBufferConanOutput, create_local_git_repo, \
    StoppableThreadBottle
>>>>>>> 860fb810

from conans.tools import which
from conans.tools import OSInfo, SystemPackageTool, replace_in_file, AptTool, ChocolateyTool,\
    set_global_instances
from conans.util.files import save, load, md5
import requests

from nose.plugins.attrib import attr


class SystemPackageToolTest(unittest.TestCase):
    def setUp(self):
        out = TestBufferConanOutput()
        set_global_instances(out, requests)

    def verify_update_test(self):
        # https://github.com/conan-io/conan/issues/3142
        with tools.environment_append({"CONAN_SYSREQUIRES_SUDO": "False",
                                       "CONAN_SYSREQUIRES_MODE": "Verify"}):
            runner = RunnerMock()
            # fake os info to linux debian, default sudo
            os_info = OSInfo()
            os_info.is_macos = False
            os_info.is_linux = True
            os_info.is_windows = False
            os_info.linux_distro = "debian"
            spt = SystemPackageTool(runner=runner, os_info=os_info)
            spt.update()
            self.assertEquals(runner.command_called, None)
            self.assertIn('Not updating system_requirements. CONAN_SYSREQUIRES_MODE=verify',
                          tools.system_pm._global_output)

    def system_package_tool_test(self):

        with tools.environment_append({"CONAN_SYSREQUIRES_SUDO": "True"}):
            runner = RunnerMock()
            # fake os info to linux debian, default sudo
            os_info = OSInfo()
            os_info.is_macos = False
            os_info.is_linux = True
            os_info.is_windows = False
            os_info.linux_distro = "debian"
            spt = SystemPackageTool(runner=runner, os_info=os_info)
            spt.update()
            self.assertEquals(runner.command_called, "sudo apt-get update")

            os_info.linux_distro = "ubuntu"
            spt = SystemPackageTool(runner=runner, os_info=os_info)
            spt.update()
            self.assertEquals(runner.command_called, "sudo apt-get update")

            os_info.linux_distro = "knoppix"
            spt = SystemPackageTool(runner=runner, os_info=os_info)
            spt.update()
            self.assertEquals(runner.command_called, "sudo apt-get update")

            os_info.linux_distro = "fedora"
            spt = SystemPackageTool(runner=runner, os_info=os_info)
            spt.update()
            self.assertEquals(runner.command_called, "sudo yum update")

            os_info.linux_distro = "opensuse"
            spt = SystemPackageTool(runner=runner, os_info=os_info)
            spt.update()
            self.assertEquals(runner.command_called, "sudo zypper --non-interactive ref")

            os_info.linux_distro = "redhat"
            spt = SystemPackageTool(runner=runner, os_info=os_info)
            spt.install("a_package", force=False)
            self.assertEquals(runner.command_called, "rpm -q a_package")
            spt.install("a_package", force=True)
            self.assertEquals(runner.command_called, "sudo yum install -y a_package")

            os_info.linux_distro = "debian"
            spt = SystemPackageTool(runner=runner, os_info=os_info)
            with self.assertRaises(ConanException):
                runner.return_ok = False
                spt.install("a_package")
                self.assertEquals(runner.command_called, "sudo apt-get install -y --no-install-recommends a_package")

            runner.return_ok = True
            spt.install("a_package", force=False)
            self.assertEquals(runner.command_called, "dpkg -s a_package")

            os_info.is_macos = True
            os_info.is_linux = False
            os_info.is_windows = False

            spt = SystemPackageTool(runner=runner, os_info=os_info)
            spt.update()
            self.assertEquals(runner.command_called, "brew update")
            spt.install("a_package", force=True)
            self.assertEquals(runner.command_called, "brew install a_package")

            os_info.is_freebsd = True
            os_info.is_macos = False

            spt = SystemPackageTool(runner=runner, os_info=os_info)
            spt.update()
            self.assertEquals(runner.command_called, "sudo pkg update")
            spt.install("a_package", force=True)
            self.assertEquals(runner.command_called, "sudo pkg install -y a_package")
            spt.install("a_package", force=False)
            self.assertEquals(runner.command_called, "pkg info a_package")

            # Chocolatey is an optional package manager on Windows
            if platform.system() == "Windows" and which("choco.exe"):
                os_info.is_freebsd = False
                os_info.is_windows = True
                spt = SystemPackageTool(runner=runner, os_info=os_info, tool=ChocolateyTool())
                spt.update()
                self.assertEquals(runner.command_called, "choco outdated")
                spt.install("a_package", force=True)
                self.assertEquals(runner.command_called, "choco install --yes a_package")
                spt.install("a_package", force=False)
                self.assertEquals(runner.command_called,
                                  'choco search --local-only --exact a_package | findstr /c:"1 packages installed."')

        with tools.environment_append({"CONAN_SYSREQUIRES_SUDO": "False"}):

            os_info = OSInfo()
            os_info.is_linux = True
            os_info.linux_distro = "redhat"
            spt = SystemPackageTool(runner=runner, os_info=os_info)
            spt.install("a_package", force=True)
            self.assertEquals(runner.command_called, "yum install -y a_package")
            spt.update()
            self.assertEquals(runner.command_called, "yum update")

            os_info.linux_distro = "ubuntu"
            spt = SystemPackageTool(runner=runner, os_info=os_info)
            spt.install("a_package", force=True)
            self.assertEquals(runner.command_called, "apt-get install -y --no-install-recommends a_package")

            spt.update()
            self.assertEquals(runner.command_called, "apt-get update")

            os_info.is_macos = True
            os_info.is_linux = False
            os_info.is_windows = False
            spt = SystemPackageTool(runner=runner, os_info=os_info)

            spt.update()
            self.assertEquals(runner.command_called, "brew update")
            spt.install("a_package", force=True)
            self.assertEquals(runner.command_called, "brew install a_package")

            os_info.is_freebsd = True
            os_info.is_macos = False
            os_info.is_windows = False

            spt = SystemPackageTool(runner=runner, os_info=os_info)
            spt.update()
            self.assertEquals(runner.command_called, "pkg update")
            spt.install("a_package", force=True)
            self.assertEquals(runner.command_called, "pkg install -y a_package")
            spt.install("a_package", force=False)
            self.assertEquals(runner.command_called, "pkg info a_package")

            os_info.is_solaris = True
            os_info.is_freebsd = False
            os_info.is_windows = False

            spt = SystemPackageTool(runner=runner, os_info=os_info)
            spt.update()
            self.assertEquals(runner.command_called, "pkgutil --catalog")
            spt.install("a_package", force=True)
            self.assertEquals(runner.command_called, "pkgutil --install --yes a_package")

        with tools.environment_append({"CONAN_SYSREQUIRES_SUDO": "True"}):

            # Chocolatey is an optional package manager on Windows
            if platform.system() == "Windows" and which("choco.exe"):
                os_info.is_solaris = False
                os_info.is_windows = True

                spt = SystemPackageTool(runner=runner, os_info=os_info, tool=ChocolateyTool())
                spt.update()
                self.assertEquals(runner.command_called, "choco outdated")
                spt.install("a_package", force=True)
                self.assertEquals(runner.command_called, "choco install --yes a_package")
                spt.install("a_package", force=False)
                self.assertEquals(runner.command_called,
                                  'choco search --local-only --exact a_package | findstr /c:"1 packages installed."')

    def system_package_tool_try_multiple_test(self):
        class RunnerMultipleMock(object):
            def __init__(self, expected=None):
                self.calls = 0
                self.expected = expected

            def __call__(self, command, output):  # @UnusedVariable
                self.calls += 1
                return 0 if command in self.expected else 1

        packages = ["a_package", "another_package", "yet_another_package"]
        with tools.environment_append({"CONAN_SYSREQUIRES_SUDO": "True"}):
            runner = RunnerMultipleMock(["dpkg -s another_package"])
            spt = SystemPackageTool(runner=runner, tool=AptTool())
            spt.install(packages)
            self.assertEquals(2, runner.calls)
            runner = RunnerMultipleMock(["sudo apt-get update",
                                         "sudo apt-get install -y --no-install-recommends yet_another_package"])
            spt = SystemPackageTool(runner=runner, tool=AptTool())
            spt.install(packages)
            self.assertEquals(7, runner.calls)

            runner = RunnerMultipleMock(["sudo apt-get update"])
            spt = SystemPackageTool(runner=runner, tool=AptTool())
            with self.assertRaises(ConanException):
                spt.install(packages)
            self.assertEquals(7, runner.calls)

    def system_package_tool_mode_test(self):
        """
        System Package Tool mode is defined by CONAN_SYSREQUIRES_MODE env variable.
        Allowed values: (enabled, verify, disabled). Parser accepts it in lower/upper case or any combination.
        """

        class RunnerMultipleMock(object):
            def __init__(self, expected=None):
                self.calls = 0
                self.expected = expected

            def __call__(self, command, *args, **kwargs):  # @UnusedVariable
                self.calls += 1
                return 0 if command in self.expected else 1

        packages = ["a_package", "another_package", "yet_another_package"]

        # Check invalid mode raises ConanException
        with tools.environment_append({
            "CONAN_SYSREQUIRES_MODE": "test_not_valid_mode",
            "CONAN_SYSREQUIRES_SUDO": "True"
        }):
            runner = RunnerMultipleMock([])
            spt = SystemPackageTool(runner=runner, tool=AptTool())
            with self.assertRaises(ConanException) as exc:
                spt.install(packages)
            self.assertIn("CONAN_SYSREQUIRES_MODE=test_not_valid_mode is not allowed", str(exc.exception))
            self.assertEquals(0, runner.calls)

        # Check verify mode, a package report should be displayed in output and ConanException raised.
        # No system packages are installed
        with tools.environment_append({
            "CONAN_SYSREQUIRES_MODE": "VeRiFy",
            "CONAN_SYSREQUIRES_SUDO": "True"
        }):
            packages = ["verify_package", "verify_another_package", "verify_yet_another_package"]
            runner = RunnerMultipleMock(["sudo apt-get update"])
            spt = SystemPackageTool(runner=runner, tool=AptTool())
            with self.assertRaises(ConanException) as exc:
                spt.install(packages)
            self.assertIn("Aborted due to CONAN_SYSREQUIRES_MODE=", str(exc.exception))
            self.assertIn('\n'.join(packages), tools.system_pm._global_output)
            self.assertEquals(3, runner.calls)

        # Check disabled mode, a package report should be displayed in output.
        # No system packages are installed
        with tools.environment_append({
            "CONAN_SYSREQUIRES_MODE": "DiSaBlEd",
            "CONAN_SYSREQUIRES_SUDO": "True"
        }):
            packages = ["disabled_package", "disabled_another_package", "disabled_yet_another_package"]
            runner = RunnerMultipleMock(["sudo apt-get update"])
            spt = SystemPackageTool(runner=runner, tool=AptTool())
            spt.install(packages)
            self.assertIn('\n'.join(packages), tools.system_pm._global_output)
            self.assertEquals(0, runner.calls)

        # Check enabled, default mode, system packages must be installed.
        with tools.environment_append({
            "CONAN_SYSREQUIRES_MODE": "EnAbLeD",
            "CONAN_SYSREQUIRES_SUDO": "True"
        }):
            runner = RunnerMultipleMock(["sudo apt-get update"])
            spt = SystemPackageTool(runner=runner, tool=AptTool())
            with self.assertRaises(ConanException) as exc:
                spt.install(packages)
            self.assertNotIn("CONAN_SYSREQUIRES_MODE", str(exc.exception))
            self.assertEquals(7, runner.calls)

    def system_package_tool_installed_test(self):
        if platform.system() != "Linux" and platform.system() != "Macos" and platform.system() != "Windows":
            return
        if platform.system() == "Windows" and not which("choco.exe"):
            return
        spt = SystemPackageTool()
        expected_package = "git"
        if platform.system() == "Windows" and which("choco.exe"):
            spt = SystemPackageTool(tool=ChocolateyTool())
            # Git is not installed by default on Chocolatey
            expected_package = "chocolatey"
        # The expected should be installed on development/testing machines
        self.assertTrue(spt._tool.installed(expected_package))
        # This package hopefully doesn't exist
        self.assertFalse(spt._tool.installed("oidfjgesiouhrgioeurhgielurhgaeiorhgioearhgoaeirhg"))

    def system_package_tool_fail_when_not_0_returned_test(self):
        def get_linux_error_message():
            """
            Get error message for Linux platform if distro is supported, None otherwise
            """
            os_info = OSInfo()
            update_command = None
            if os_info.with_apt:
                update_command = "sudo apt-get update"
            elif os_info.with_yum:
                update_command = "sudo yum update"
            elif os_info.with_zypper:
                update_command = "sudo zypper --non-interactive ref"
            elif os_info.with_pacman:
                update_command = "sudo pacman -Syyu --noconfirm"

            return "Command '{0}' failed".format(update_command) if update_command is not None else None

        platform_update_error_msg = {
            "Linux": get_linux_error_message(),
            "Darwin": "Command 'brew update' failed",
            "Windows": "Command 'choco outdated' failed" if which("choco.exe") else None,
        }

        runner = RunnerMock(return_ok=False)
        pkg_tool = ChocolateyTool() if which("choco.exe") else None
        spt = SystemPackageTool(runner=runner, tool=pkg_tool)

        msg = platform_update_error_msg.get(platform.system(), None)
        if msg is not None:
            with self.assertRaisesRegexp(ConanException, msg):
                spt.update()
        else:
            spt.update()  # Won't raise anything because won't do anything


class RunnerMock(object):
    def __init__(self, return_ok=True):
        self.command_called = None
        self.return_ok = return_ok

    def __call__(self, command, output, win_bash=False, subsystem=None):  # @UnusedVariable
        self.command_called = command
        self.win_bash = win_bash
        self.subsystem = subsystem
        return 0 if self.return_ok else 1


class ReplaceInFileTest(unittest.TestCase):
    def setUp(self):
        text = u'J\xe2nis\xa7'
        self.tmp_folder = temp_folder()

        self.win_file = os.path.join(self.tmp_folder, "win_encoding.txt")
        text = text.encode("Windows-1252", "ignore")
        with open(self.win_file, "wb") as handler:
            handler.write(text)

        self.bytes_file = os.path.join(self.tmp_folder, "bytes_encoding.txt")
        with open(self.bytes_file, "wb") as handler:
            handler.write(text)

    def test_replace_in_file(self):
        replace_in_file(self.win_file, "nis", "nus")
        replace_in_file(self.bytes_file, "nis", "nus")

        content = tools.load(self.win_file)
        self.assertNotIn("nis", content)
        self.assertIn("nus", content)

        content = tools.load(self.bytes_file)
        self.assertNotIn("nis", content)
        self.assertIn("nus", content)


class ToolsTest(unittest.TestCase):

    def load_save_test(self):
        folder = temp_folder()
        path = os.path.join(folder, "file")
        save(path, u"äüïöñç")
        content = load(path)
        self.assertEqual(content, u"äüïöñç")

    def md5_test(self):
        result = md5(u"äüïöñç")
        self.assertEqual("dfcc3d74aa447280a7ecfdb98da55174", result)

    def cpu_count_test(self):
        cpus = tools.cpu_count()
        self.assertIsInstance(cpus, int)
        self.assertGreaterEqual(cpus, 1)
        with tools.environment_append({"CONAN_CPU_COUNT": "34"}):
            self.assertEquals(tools.cpu_count(), 34)

    def get_env_unit_test(self):
        """
        Unit tests tools.get_env
        """
        # Test default
        self.assertIsNone(
            tools.get_env("NOT_DEFINED", environment={}),
            None
        )
        # Test defined default
        self.assertEqual(
            tools.get_env("NOT_DEFINED_KEY", default="random_default", environment={}),
            "random_default"
        )
        # Test return defined string
        self.assertEqual(
            tools.get_env("FROM_STR", default="", environment={"FROM_STR": "test_string_value"}),
            "test_string_value"
        )
        # Test boolean conversion
        self.assertEqual(
            tools.get_env("BOOL_FROM_STR", default=False, environment={"BOOL_FROM_STR": "1"}),
            True
        )
        self.assertEqual(
            tools.get_env("BOOL_FROM_STR", default=True, environment={"BOOL_FROM_STR": "0"}),
            False
        )
        self.assertEqual(
            tools.get_env("BOOL_FROM_STR", default=False, environment={"BOOL_FROM_STR": "True"}),
            True
        )
        self.assertEqual(
            tools.get_env("BOOL_FROM_STR", default=True, environment={"BOOL_FROM_STR": ""}),
            False
        )
        # Test int conversion
        self.assertEqual(
            tools.get_env("TO_INT", default=2, environment={"TO_INT": "1"}),
            1
        )
        # Test float conversion
        self.assertEqual(
            tools.get_env("TO_FLOAT", default=2.0, environment={"TO_FLOAT": "1"}),
            1.0
        ),
        # Test list conversion
        self.assertEqual(
            tools.get_env("TO_LIST", default=[], environment={"TO_LIST": "1,2,3"}),
            ["1", "2", "3"]
        )
        self.assertEqual(
            tools.get_env("TO_LIST_NOT_TRIMMED", default=[], environment={"TO_LIST_NOT_TRIMMED": " 1 , 2 , 3 "}),
            ["1", "2", "3"]
        )

    def test_get_env_in_conanfile(self):
        """
        Test get_env is available and working in conanfile
        """
        client = TestClient()

        conanfile = """from conans import ConanFile, tools

class HelloConan(ConanFile):
    name = "Hello"
    version = "0.1"

    def build(self):
        run_tests = tools.get_env("CONAN_RUN_TESTS", default=False)
        print("test_get_env_in_conafile CONAN_RUN_TESTS=%r" % run_tests)
        assert(run_tests == True)
        """
        client.save({"conanfile.py": conanfile})

        with tools.environment_append({"CONAN_RUN_TESTS": "1"}):
            client.run("install .")
            client.run("build .")

    def test_global_tools_overrided(self):
        client = TestClient()

        conanfile = """
from conans import ConanFile, tools

class HelloConan(ConanFile):
    name = "Hello"
    version = "0.1"

    def build(self):
        assert(tools.net._global_requester != None)
        assert(tools.files._global_output != None)
        """
        client.save({"conanfile.py": conanfile})

        client.run("install .")
        client.run("build .")

        # Not test the real commmand get_command if it's setting the module global vars
        tmp = temp_folder()
        conf = default_client_conf.replace("\n[proxies]", "\n[proxies]\nhttp = http://myproxy.com")
        os.mkdir(os.path.join(tmp, ".conan"))
        save(os.path.join(tmp, ".conan", CONAN_CONF), conf)
        with tools.environment_append({"CONAN_USER_HOME": tmp}):
            conan_api, _, _ = ConanAPIV1.factory()
        conan_api.remote_list()
        self.assertEquals(tools.net._global_requester.proxies, {"http": "http://myproxy.com"})
        self.assertIsNotNone(tools.files._global_output.warn)

    def test_environment_nested(self):
        with tools.environment_append({"A": "1", "Z": "40"}):
            with tools.environment_append({"A": "1", "B": "2"}):
                with tools.environment_append({"A": "2", "B": "2"}):
                    self.assertEquals(os.getenv("A"), "2")
                    self.assertEquals(os.getenv("B"), "2")
                    self.assertEquals(os.getenv("Z"), "40")
                self.assertEquals(os.getenv("A", None), "1")
                self.assertEquals(os.getenv("B", None), "2")
            self.assertEquals(os.getenv("A", None), "1")
            self.assertEquals(os.getenv("Z", None), "40")

        self.assertEquals(os.getenv("A", None), None)
        self.assertEquals(os.getenv("B", None), None)
        self.assertEquals(os.getenv("Z", None), None)

    @unittest.skipUnless(platform.system() == "Windows", "Requires vswhere")
    def msvc_build_command_test(self):
        settings = Settings.loads(default_settings_yml)
        settings.os = "Windows"
        settings.compiler = "Visual Studio"
        settings.compiler.version = "14"
        # test build_type and arch override, for multi-config packages
        cmd = tools.msvc_build_command(settings, "project.sln", build_type="Debug", arch="x86")
        self.assertIn('msbuild "project.sln" /p:Configuration="Debug" /p:Platform="x86"', cmd)
        self.assertIn('vcvarsall.bat', cmd)

        # tests errors if args not defined
        with self.assertRaisesRegexp(ConanException, "Cannot build_sln_command"):
            tools.msvc_build_command(settings, "project.sln")
        settings.arch = "x86"
        with self.assertRaisesRegexp(ConanException, "Cannot build_sln_command"):
            tools.msvc_build_command(settings, "project.sln")

        # successful definition via settings
        settings.build_type = "Debug"
        cmd = tools.msvc_build_command(settings, "project.sln")
        self.assertIn('msbuild "project.sln" /p:Configuration="Debug" /p:Platform="x86"', cmd)
        self.assertIn('vcvarsall.bat', cmd)

    @unittest.skipUnless(platform.system() == "Windows", "Requires vswhere")
    def vswhere_description_strip_test(self):
        myoutput = """
[
  {
    "instanceId": "17609d7c",
    "installDate": "2018-06-11T02:15:04Z",
    "installationName": "VisualStudio/15.7.3+27703.2026",
    "installationPath": "",
    "installationVersion": "15.7.27703.2026",
    "productId": "Microsoft.VisualStudio.Product.Enterprise",
    "productPath": "",
    "isPrerelease": false,
    "displayName": "Visual Studio Enterprise 2017",
    "description": "生産性向上と、さまざまな規模のチーム間の調整のための Microsoft DevOps ソリューション",
    "channelId": "VisualStudio.15.Release",
    "channelUri": "https://aka.ms/vs/15/release/channel",
    "enginePath": "",
    "releaseNotes": "https://go.microsoft.com/fwlink/?LinkId=660692#15.7.3",
    "thirdPartyNotices": "https://go.microsoft.com/fwlink/?LinkId=660708",
    "updateDate": "2018-06-11T02:15:04.7009868Z",
    "catalog": {
      "buildBranch": "d15.7",
      "buildVersion": "15.7.27703.2026",
      "id": "VisualStudio/15.7.3+27703.2026",
      "localBuild": "build-lab",
      "manifestName": "VisualStudio",
      "manifestType": "installer",
      "productDisplayVersion": "15.7.3",
      "productLine": "Dev15",
      "productLineVersion": "2017",
      "productMilestone": "RTW",
      "productMilestoneIsPreRelease": "False",
      "productName": "Visual Studio",
      "productPatchVersion": "3",
      "productPreReleaseMilestoneSuffix": "1.0",
      "productRelease": "RTW",
      "productSemanticVersion": "15.7.3+27703.2026",
      "requiredEngineVersion": "1.16.1187.57215"
    },
    "properties": {
      "campaignId": "",
      "canceled": "0",
      "channelManifestId": "VisualStudio.15.Release/15.7.3+27703.2026",
      "nickname": "",
      "setupEngineFilePath": ""
    }
  },
  {
    "instanceId": "VisualStudio.12.0",
    "installationPath": "",
    "installationVersion": "12.0"
  }
]

"""
        if six.PY3:
            # In python3 the output from subprocess.check_output are bytes, not str
            myoutput = myoutput.encode()
        myrunner = mock_open()
        myrunner.check_output = lambda x: myoutput
        with patch('conans.client.tools.win.subprocess', myrunner):
            json = vswhere()
            self.assertNotIn("descripton", json)

    def vcvars_echo_test(self):
        if platform.system() != "Windows":
            return
        settings = Settings.loads(default_settings_yml)
        settings.os = "Windows"
        settings.compiler = "Visual Studio"
        settings.compiler.version = "14"
        cmd = tools.vcvars_command(settings)
        output = TestBufferConanOutput()
        runner = TestRunner(output)
        runner(cmd + " && set vs140comntools")
        self.assertIn("vcvarsall.bat", str(output))
        self.assertIn("VS140COMNTOOLS=", str(output))
        with tools.environment_append({"VisualStudioVersion": "14"}):
            output = TestBufferConanOutput()
            runner = TestRunner(output)
            cmd = tools.vcvars_command(settings)
            runner(cmd + " && set vs140comntools")
            self.assertNotIn("vcvarsall.bat", str(output))
            self.assertIn("Conan:vcvars already set", str(output))
            self.assertIn("VS140COMNTOOLS=", str(output))

    @unittest.skipUnless(platform.system() == "Windows", "Requires Windows")
    def vcvars_amd64_32_cross_building_support_test(self):
        # amd64_x86 crossbuilder
        settings = Settings.loads(default_settings_yml)
        settings.os = "Windows"
        settings.compiler = "Visual Studio"
        settings.compiler.version = "15"
        settings.arch = "x86"
        settings.arch_build = "x86_64"
        cmd = tools.vcvars_command(settings)
        self.assertIn('vcvarsall.bat" amd64_x86', cmd)

        # It follows arch_build first
        settings.arch_build = "x86"
        cmd = tools.vcvars_command(settings)
        self.assertIn('vcvarsall.bat" x86', cmd)

    def vcvars_raises_when_not_found_test(self):
        text = """
os: [Windows]
compiler:
    Visual Studio:
        version: ["5"]
        """
        settings = Settings.loads(text)
        settings.os = "Windows"
        settings.compiler = "Visual Studio"
        settings.compiler.version = "5"
        with self.assertRaisesRegexp(ConanException, "VS non-existing installation: Visual Studio 5"):
            tools.vcvars_command(settings)

    @unittest.skipUnless(platform.system() == "Windows", "Requires Windows")
    def vcvars_constrained_test(self):
        text = """os: [Windows]
compiler:
    Visual Studio:
        version: ["14"]
        """
        settings = Settings.loads(text)
        settings.os = "Windows"
        settings.compiler = "Visual Studio"
        with self.assertRaisesRegexp(ConanException,
                                     "compiler.version setting required for vcvars not defined"):
            tools.vcvars_command(settings)

        new_out = StringIO()
        tools.set_global_instances(ConanOutput(new_out), None)
        settings.compiler.version = "14"
        with tools.environment_append({"vs140comntools": "path/to/fake"}):
            tools.vcvars_command(settings)
            with tools.environment_append({"VisualStudioVersion": "12"}):
                with self.assertRaisesRegexp(ConanException,
                                             "Error, Visual environment already set to 12"):
                    tools.vcvars_command(settings)

            with tools.environment_append({"VisualStudioVersion": "12"}):
                # Not raising
                tools.vcvars_command(settings, force=True)

    def vcvars_context_manager_test(self):
        conanfile = """
from conans import ConanFile, tools

class MyConan(ConanFile):
    name = "MyConan"
    version = "0.1"
    settings = "os", "compiler"

    def build(self):
        with tools.vcvars(self.settings, only_diff=True):
            self.output.info("VCINSTALLDIR set to: " + str(tools.get_env("VCINSTALLDIR")))
"""
        client = TestClient()
        client.save({"conanfile.py": conanfile})

        if platform.system() == "Windows":
            client.run("create . conan/testing")
            self.assertNotIn("VCINSTALLDIR set to: None", client.out)
        else:
            client.run("create . conan/testing")
            self.assertIn("VCINSTALLDIR set to: None", client.out)

    @unittest.skipUnless(platform.system() == "Windows", "Requires Windows")
    def vcvars_dict_diff_test(self):
        text = """
os: [Windows]
compiler:
    Visual Studio:
        version: ["14"]
        """
        settings = Settings.loads(text)
        settings.os = "Windows"
        settings.compiler = "Visual Studio"
        settings.compiler.version = "14"
        with tools.environment_append({"MYVAR": "1"}):
            ret = vcvars_dict(settings, only_diff=False)
            self.assertIn("MYVAR", ret)
            self.assertIn("VCINSTALLDIR", ret)

            ret = vcvars_dict(settings)
            self.assertNotIn("MYVAR", ret)
            self.assertIn("VCINSTALLDIR", ret)

        my_lib_paths = "C:\\PATH\TO\MYLIBS;C:\\OTHER_LIBPATH"
        with tools.environment_append({"LIBPATH": my_lib_paths}):
            ret = vcvars_dict(settings, only_diff=False)
            str_var_value = os.pathsep.join(ret["LIBPATH"])
            self.assertTrue(str_var_value.endswith(my_lib_paths))

            # Now only a diff, it should return the values as a list, but without the old values
            ret = vcvars_dict(settings, only_diff=True)
            self.assertEquals(ret["LIBPATH"], str_var_value.split(os.pathsep)[0:-2])

            # But if we apply both environments, they are composed correctly
            with tools.environment_append(ret):
                self.assertEquals(os.environ["LIBPATH"], str_var_value)

    def vcvars_dict_test(self):
        # https://github.com/conan-io/conan/issues/2904
        output_with_newline_and_spaces = """__BEGINS__
     PROCESSOR_ARCHITECTURE=AMD64

PROCESSOR_IDENTIFIER=Intel64 Family 6 Model 158 Stepping 9, GenuineIntel


 PROCESSOR_LEVEL=6 

PROCESSOR_REVISION=9e09    

                         
set nl=^
env_var=
without_equals_sign

ProgramFiles(x86)=C:\Program Files (x86)
       
""".encode("utf-8")

        def vcvars_command_mock(settings, arch, compiler_version, force, vcvars_ver, winsdk_version):  # @UnusedVariable
            return "unused command"

        def subprocess_check_output_mock(cmd, shell):
            self.assertIn("unused command", cmd)
            return output_with_newline_and_spaces

        with mock.patch('conans.client.tools.win.vcvars_command', new=vcvars_command_mock):
            with mock.patch('subprocess.check_output', new=subprocess_check_output_mock):
                vcvars = tools.vcvars_dict(None, only_diff=False)
                self.assertEqual(vcvars["PROCESSOR_ARCHITECTURE"], "AMD64")
                self.assertEqual(vcvars["PROCESSOR_IDENTIFIER"], "Intel64 Family 6 Model 158 Stepping 9, GenuineIntel")
                self.assertEqual(vcvars["PROCESSOR_LEVEL"], "6")
                self.assertEqual(vcvars["PROCESSOR_REVISION"], "9e09")
                self.assertEqual(vcvars["ProgramFiles(x86)"], "C:\Program Files (x86)")

    def run_in_bash_test(self):
        if platform.system() != "Windows":
            return

        class MockConanfile(object):
            def __init__(self):

                self.output = namedtuple("output", "info")(lambda x: None)  # @UnusedVariable
                self.env = {"PATH": "/path/to/somewhere"}

                class MyRun(object):
                    def __call__(self, command, output, log_filepath=None,
                                 cwd=None, subprocess=False):  # @UnusedVariable
                        self.command = command
                self._runner = MyRun()

        conanfile = MockConanfile()
        tools.run_in_windows_bash(conanfile, "a_command.bat", subsystem="cygwin")
        self.assertIn("bash", conanfile._runner.command)
        self.assertIn("--login -c", conanfile._runner.command)
        self.assertIn("^&^& a_command.bat ^", conanfile._runner.command)

        with tools.environment_append({"CONAN_BASH_PATH": "path\\to\\mybash.exe"}):
            tools.run_in_windows_bash(conanfile, "a_command.bat", subsystem="cygwin")
            self.assertIn('path\\to\\mybash.exe --login -c', conanfile._runner.command)

        with tools.environment_append({"CONAN_BASH_PATH": "path with spaces\\to\\mybash.exe"}):
            tools.run_in_windows_bash(conanfile, "a_command.bat", subsystem="cygwin")
            self.assertIn('"path with spaces\\to\\mybash.exe" --login -c', conanfile._runner.command)

        # try to append more env vars
        conanfile = MockConanfile()
        tools.run_in_windows_bash(conanfile, "a_command.bat", subsystem="cygwin", env={"PATH": "/other/path",
                                                                                       "MYVAR": "34"})
        self.assertIn('^&^& PATH=\\^"/cygdrive/other/path:/cygdrive/path/to/somewhere:$PATH\\^" '
                      '^&^& MYVAR=34 ^&^& a_command.bat ^', conanfile._runner.command)

    def download_retries_test(self):
        http_server = StoppableThreadBottle()

        with tools.chdir(tools.mkdir_tmp()):
            with open("manual.html", "w") as fmanual:
                fmanual.write("this is some content")
                manual_file = os.path.abspath("manual.html")

        from bottle import static_file, auth_basic
        @http_server.server.get("/manual.html")
        def get_manual():
            return static_file(os.path.basename(manual_file),
                               os.path.dirname(manual_file))

        def check_auth(user, password):
            # Check user/password here
            return user == "user" and password == "passwd"

        @http_server.server.get('/basic-auth/<user>/<password>')
        @auth_basic(check_auth)
        def get_manual_auth(user, password):
            return static_file(os.path.basename(manual_file),
                               os.path.dirname(manual_file))

        http_server.run_server()

        out = TestBufferConanOutput()
        set_global_instances(out, requests)
        # Connection error
        with self.assertRaisesRegexp(ConanException, "HTTPConnectionPool"):
            tools.download("http://fakeurl3.es/nonexists",
                           os.path.join(temp_folder(), "file.txt"), out=out,
                           retry=3, retry_wait=0)

        # Not found error
        self.assertEquals(str(out).count("Waiting 0 seconds to retry..."), 2)
        with self.assertRaisesRegexp(NotFoundException, "Not found: "):
            tools.download("https://github.com/conan-io/conan/blob/develop/FILE_NOT_FOUND.txt",
                           os.path.join(temp_folder(), "README.txt"), out=out,
                           retry=3, retry_wait=0)

        # And OK
        dest = os.path.join(temp_folder(), "manual.html")
        tools.download("http://localhost:%s/manual.html" % http_server.port, dest, out=out, retry=3,
                       retry_wait=0)
        self.assertTrue(os.path.exists(dest))
        content = load(dest)

        # overwrite = False
        with self.assertRaises(ConanException):
            tools.download("http://localhost:%s/manual.html" % http_server.port, dest, out=out,
                           retry=3, retry_wait=0, overwrite=False)

        # overwrite = True
        tools.download("http://localhost:%s/manual.html" % http_server.port, dest, out=out, retry=3,
                       retry_wait=0, overwrite=True)
        self.assertTrue(os.path.exists(dest))
        content_new = load(dest)
        self.assertEqual(content, content_new)

        # Not authorized
        with self.assertRaises(ConanException):
            tools.download("http://localhost:%s/basic-auth/user/passwd" % http_server.port, dest,
                           overwrite=True)

        # Authorized
        tools.download("http://localhost:%s/basic-auth/user/passwd" % http_server.port, dest,
                       auth=("user", "passwd"), overwrite=True)

        # Authorized using headers
        tools.download("http://localhost:%s/basic-auth/user/passwd" % http_server.port, dest,
                       headers={"Authorization": "Basic dXNlcjpwYXNzd2Q="}, overwrite=True)
        http_server.stop()

    def get_gnu_triplet_test(self):
        def get_values(this_os, this_arch, setting_os, setting_arch, compiler=None):
            build = tools.get_gnu_triplet(this_os, this_arch, compiler)
            host = tools.get_gnu_triplet(setting_os, setting_arch, compiler)
            return build, host

        build, host = get_values("Linux", "x86_64", "Linux", "armv7hf")
        self.assertEquals(build, "x86_64-linux-gnu")
        self.assertEquals(host, "arm-linux-gnueabihf")

        build, host = get_values("Linux", "x86", "Linux", "armv7hf")
        self.assertEquals(build, "x86-linux-gnu")
        self.assertEquals(host, "arm-linux-gnueabihf")

        build, host = get_values("Linux", "x86_64", "Linux", "x86")
        self.assertEquals(build, "x86_64-linux-gnu")
        self.assertEquals(host, "x86-linux-gnu")

        build, host = get_values("Linux", "x86_64", "Windows", "x86", compiler="gcc")
        self.assertEquals(build, "x86_64-linux-gnu")
        self.assertEquals(host, "i686-w64-mingw32")

        build, host = get_values("Linux", "x86_64", "Windows", "x86", compiler="Visual Studio")
        self.assertEquals(build, "x86_64-linux-gnu")
        self.assertEquals(host, "i686-windows-msvc")  # Not very common but exists sometimes

        build, host = get_values("Linux", "x86_64", "Linux", "armv7hf")
        self.assertEquals(build, "x86_64-linux-gnu")
        self.assertEquals(host, "arm-linux-gnueabihf")

        build, host = get_values("Linux", "x86_64", "Linux", "armv7")
        self.assertEquals(build, "x86_64-linux-gnu")
        self.assertEquals(host, "arm-linux-gnueabi")

        build, host = get_values("Linux", "x86_64", "Linux", "armv6")
        self.assertEquals(build, "x86_64-linux-gnu")
        self.assertEquals(host, "arm-linux-gnueabi")

        build, host = get_values("Linux", "x86_64", "Android", "x86")
        self.assertEquals(build, "x86_64-linux-gnu")
        self.assertEquals(host, "i686-linux-android")

        build, host = get_values("Linux", "x86_64", "Android", "x86_64")
        self.assertEquals(build, "x86_64-linux-gnu")
        self.assertEquals(host, "x86_64-linux-android")

        build, host = get_values("Linux", "x86_64", "Android", "armv7")
        self.assertEquals(build, "x86_64-linux-gnu")
        self.assertEquals(host, "arm-linux-androideabi")

        build, host = get_values("Linux", "x86_64", "Android", "armv7hf")
        self.assertEquals(build, "x86_64-linux-gnu")
        self.assertEquals(host, "arm-linux-androideabi")

        build, host = get_values("Linux", "x86_64", "Android", "armv8")
        self.assertEquals(build, "x86_64-linux-gnu")
        self.assertEquals(host, "aarch64-linux-android")

        build, host = get_values("Linux", "x86_64", "Android", "armv6")
        self.assertEquals(build, "x86_64-linux-gnu")
        self.assertEquals(host, "arm-linux-androideabi")

        build, host = get_values("Linux", "x86_64", "Windows", "x86", compiler="gcc")
        self.assertEquals(build, "x86_64-linux-gnu")
        self.assertEquals(host, "i686-w64-mingw32")

        build, host = get_values("Linux", "x86_64", "Windows", "x86_64", compiler="gcc")
        self.assertEquals(build, "x86_64-linux-gnu")
        self.assertEquals(host, "x86_64-w64-mingw32")

        build, host = get_values("Windows", "x86_64", "Windows", "x86", compiler="gcc")
        self.assertEquals(build, "x86_64-w64-mingw32")
        self.assertEquals(host, "i686-w64-mingw32")

        build, host = get_values("Windows", "x86_64", "Linux", "armv7hf", compiler="gcc")
        self.assertEquals(build, "x86_64-w64-mingw32")
        self.assertEquals(host, "arm-linux-gnueabihf")

        build, host = get_values("Darwin", "x86_64", "Android", "armv7hf")
        self.assertEquals(build, "x86_64-apple-darwin")
        self.assertEquals(host, "arm-linux-androideabi")

        build, host = get_values("Darwin", "x86_64", "Macos", "x86")
        self.assertEquals(build, "x86_64-apple-darwin")
        self.assertEquals(host, "i686-apple-darwin")

        build, host = get_values("Darwin", "x86_64", "iOS", "armv7")
        self.assertEquals(build, "x86_64-apple-darwin")
        self.assertEquals(host, "arm-apple-darwin")

        build, host = get_values("Darwin", "x86_64", "watchOS", "armv7k")
        self.assertEquals(build, "x86_64-apple-darwin")
        self.assertEquals(host, "arm-apple-darwin")

        build, host = get_values("Darwin", "x86_64", "tvOS", "armv8")
        self.assertEquals(build, "x86_64-apple-darwin")
        self.assertEquals(host, "aarch64-apple-darwin")

        for os in ["Windows", "Linux"]:
            for arch in ["x86_64", "x86"]:
                triplet = tools.get_gnu_triplet(os, arch, "gcc")

                output = ""
                if arch == "x86_64":
                    output += "x86_64"
                else:
                    output += "i686" if os != "Linux" else "x86"

                output += "-"
                if os == "Windows":
                    output += "w64-mingw32"
                else:
                    output += "linux-gnu"

                self.assertIn(output, triplet)

        # Compiler not specified for os="Windows"
        with self.assertRaises(ConanException):
            tools.get_gnu_triplet("Windows", "x86")

    def detect_windows_subsystem_test(self):
        # Dont raise test
        result = tools.os_info.detect_windows_subsystem()
        if not tools.os_info.bash_path or platform.system() != "Windows":
            self.assertEqual(None, result)
        else:
            self.assertEqual(str, type(result))

    @attr('slow')
    def get_filename_download_test(self):
        # Create a tar file to be downloaded from server
        with tools.chdir(tools.mkdir_tmp()):
            import tarfile
            tar_file = tarfile.open("sample.tar.gz", "w:gz")
            tools.mkdir("test_folder")
            tar_file.add(os.path.abspath("test_folder"), "test_folder")
            tar_file.close()
            file_path = os.path.abspath("sample.tar.gz")
            assert(os.path.exists(file_path))

        # Instance stoppable thread server and add endpoints
        thread = StoppableThreadBottle()

        @thread.server.get("/this_is_not_the_file_name")
        def get_file():
            return static_file(os.path.basename(file_path), root=os.path.dirname(file_path))

        @thread.server.get("/")
        def get_file2():
            self.assertEquals(request.query["file"], "1")
            return static_file(os.path.basename(file_path), root=os.path.dirname(file_path))

        thread.run_server()

        # Test: File name cannot be deduced from '?file=1'
        with self.assertRaisesRegexp(ConanException,
                                     "Cannot deduce file name form url. Use 'filename' parameter."):
            tools.get("http://localhost:%s/?file=1" % thread.port)

        # Test: Works with filename parameter instead of '?file=1'
        with tools.chdir(tools.mkdir_tmp()):
            tools.get("http://localhost:%s/?file=1" % thread.port, filename="sample.tar.gz")
            self.assertTrue(os.path.exists("test_folder"))

        # Test: Use a different endpoint but still not the filename one
        with tools.chdir(tools.mkdir_tmp()):
            from zipfile import BadZipfile
            with self.assertRaises(BadZipfile):
                tools.get("http://localhost:%s/this_is_not_the_file_name" % thread.port)
            tools.get("http://localhost:%s/this_is_not_the_file_name" % thread.port,
                      filename="sample.tar.gz")
            self.assertTrue(os.path.exists("test_folder"))
        thread.stop()


class GitToolTest(unittest.TestCase):

    def test_clone_git(self):
        path, _ = create_local_git_repo({"myfile": "contents"})
        tmp = temp_folder()
        git = Git(tmp)
        git.clone(path)
        self.assertTrue(os.path.exists(os.path.join(tmp, "myfile")))

    def test_clone_existing_folder_git(self):
        path, commit = create_local_git_repo({"myfile": "contents"}, branch="my_release")

        tmp = temp_folder()
        save(os.path.join(tmp, "file"), "dummy contents")
        git = Git(tmp)
        git.clone(path, branch="my_release")
        self.assertTrue(os.path.exists(os.path.join(tmp, "myfile")))

        # Checkout a commit
        git.checkout(commit)
        self.assertEquals(git.get_revision(), commit)

    def test_clone_existing_folder_without_branch(self):
        tmp = temp_folder()
        save(os.path.join(tmp, "file"), "dummy contents")
        git = Git(tmp)
        with self.assertRaisesRegexp(ConanException, "specify a branch to checkout"):
            git.clone("https://github.com/conan-community/conan-zlib.git")

    def test_credentials(self):
        tmp = temp_folder()
        git = Git(tmp, username="peter", password="otool")
        url_credentials = git.get_url_with_credentials("https://some.url.com")
        self.assertEquals(url_credentials, "https://peter:otool@some.url.com")

    def test_verify_ssl(self):
        class MyRunner(object):
            def __init__(self):
                self.calls = []

            def __call__(self, *args, **kwargs):
                self.calls.append(args[0])
                return ""

        runner = MyRunner()
        tmp = temp_folder()
        git = Git(tmp, username="peter", password="otool", verify_ssl=True, runner=runner,
                  force_english=True)
        git.clone(url="https://myrepo.git")
        self.assertIn("git config http.sslVerify true", runner.calls[1])

        runner = MyRunner()
        git = Git(tmp, username="peter", password="otool", verify_ssl=False, runner=runner,
                  force_english=False)
        git.clone(url="https://myrepo.git")
        self.assertIn("git config http.sslVerify false", runner.calls[1])

    def test_clone_submodule_git(self):
        subsubmodule, _ = create_local_git_repo({"subsubmodule": "contents"})
        submodule, _ = create_local_git_repo({"submodule": "contents"}, submodules=[subsubmodule])
        path, commit = create_local_git_repo({"myfile": "contents"}, submodules=[submodule])

        def _create_paths():
            tmp = temp_folder()
            submodule_path = os.path.join(
                tmp,
                os.path.basename(os.path.normpath(submodule)))
            subsubmodule_path = os.path.join(
                submodule_path,
                os.path.basename(os.path.normpath(subsubmodule)))
            return tmp, submodule_path, subsubmodule_path

        # Check old (default) behaviour
        tmp, submodule_path, subsubmodule_path = _create_paths()
        git = Git(tmp)
        git.clone(path)
        self.assertTrue(os.path.exists(os.path.join(tmp, "myfile")))
        self.assertFalse(os.path.exists(os.path.join(submodule_path, "submodule")))

        # Check invalid value
        tmp, submodule_path, subsubmodule_path = _create_paths()
        git = Git(tmp)
        git.clone(path)
        with self.assertRaisesRegexp(ConanException, "Invalid 'submodule' attribute value in the 'scm'."):
            git.checkout(commit, submodule="invalid")

        # Check shallow
        tmp, submodule_path, subsubmodule_path = _create_paths()
        git = Git(tmp)
        git.clone(path)
        git.checkout(commit, submodule="shallow")
        self.assertTrue(os.path.exists(os.path.join(tmp, "myfile")))
        self.assertTrue(os.path.exists(os.path.join(submodule_path, "submodule")))
        self.assertFalse(os.path.exists(os.path.join(subsubmodule_path, "subsubmodule")))

        # Check recursive
        tmp, submodule_path, subsubmodule_path = _create_paths()
        git = Git(tmp)
        git.clone(path)
        git.checkout(commit, submodule="recursive")
        self.assertTrue(os.path.exists(os.path.join(tmp, "myfile")))
        self.assertTrue(os.path.exists(os.path.join(submodule_path, "submodule")))
        self.assertTrue(os.path.exists(os.path.join(subsubmodule_path, "subsubmodule")))

    def git_to_capture_branch_test(self):
        conanfile = """
from conans import ConanFile, tools

def get_version():
    git = tools.Git()
    try:
        return "%s_%s" % (git.get_branch(), git.get_revision())
    except:
        return None

class HelloConan(ConanFile):
    name = "Hello"
    version = get_version()

    def build(self):
        assert("r3le_ase__" in self.version)
        assert(len(self.version) == 50)
"""
        path, _ = create_local_git_repo({"conanfile.py": conanfile}, branch="r3le-ase-")
        client = TestClient()
        client.current_folder = path
        client.run("create . user/channel")

    def git_helper_in_recipe_test(self):
        client = TestClient()
        git_repo = temp_folder()
        save(os.path.join(git_repo, "file.h"), "contents")
        client.runner("git init .", cwd=git_repo)
        client.runner('git config user.email "you@example.com"', cwd=git_repo)
        client.runner('git config user.name "Your Name"', cwd=git_repo)
        client.runner("git checkout -b dev", cwd=git_repo)
        client.runner("git add .", cwd=git_repo)
        client.runner('git commit -m "comm"', cwd=git_repo)

        conanfile = """
import os
from conans import ConanFile, tools

class HelloConan(ConanFile):
    name = "Hello"
    version = "0.1"
    exports_sources = "other"

    def source(self):
        git = tools.Git()
        git.clone("%s", "dev")

    def build(self):
        assert(os.path.exists("file.h"))
""" % git_repo.replace("\\", "/")
        client.save({"conanfile.py": conanfile, "other": "hello"})
        client.run("create . user/channel")

        # Now clone in a subfolder with later checkout
        conanfile = """
import os
from conans import ConanFile, tools

class HelloConan(ConanFile):
    name = "Hello"
    version = "0.1"
    exports_sources = "other"

    def source(self):
        tools.mkdir("src")
        git = tools.Git("./src")
        git.clone("%s")
        git.checkout("dev")

    def build(self):
        assert(os.path.exists(os.path.join("src", "file.h")))
""" % git_repo.replace("\\", "/")
        client.save({"conanfile.py": conanfile, "other": "hello"})
        client.run("create . user/channel")

        # Base dir, with exports without subfolder and not specifying checkout fails
        conanfile = """
import os
from conans import ConanFile, tools

class HelloConan(ConanFile):
    name = "Hello"
    version = "0.1"
    exports_sources = "other"

    def source(self):
        git = tools.Git()
        git.clone("%s")

    def build(self):
        assert(os.path.exists("file.h"))
""" % git_repo.replace("\\", "/")
        client.save({"conanfile.py": conanfile, "other": "hello"})
        client.run("create . user/channel", ignore_error=True)
        self.assertIn("specify a branch to checkout", client.out)

<<<<<<< HEAD

class SVNToolTestsBasic(SVNLocalRepoTestCase):

    def test_clone(self):
        project_url, _ = self.create_project(files={'myfile': "contents"})
        tmp_folder = self.gimme_tmp()
        svn = SVN(folder=tmp_folder)
        svn.clone(url=project_url)
        self.assertTrue(os.path.exists(os.path.join(tmp_folder, 'myfile')))

    def test_revision_number(self):
        svn = SVN(folder=self.gimme_tmp())
        svn.clone(url=self.repo_url)
        rev = int(svn.get_revision())
        self.create_project(files={'another_file': "content"})
        svn.run("update")
        rev2 = int(svn.get_revision())
        self.assertEqual(rev2, rev + 1)

    def test_repo_url(self):
        svn = SVN(folder=self.gimme_tmp())
        svn.clone(url=self.repo_url)
        remote_url = svn.get_remote_url()
        self.assertEqual(unquote(remote_url), self.repo_url)

        svn2 = SVN(folder=self.gimme_tmp(create=False))
        svn2.clone(url=remote_url)  # clone using quoted url
        self.assertEqual(unquote(svn2.get_remote_url()), self.repo_url)

    def test_repo_project_url(self):
        project_url, _ = self.create_project(files={"myfile": "content"})
        svn = SVN(folder=self.gimme_tmp())
        svn.clone(url=project_url)
        self.assertEqual(unquote(svn.get_remote_url()), project_url)

    def test_checkout(self):
        # Ensure we have several revisions in the repository
        self.create_project(files={'file': "content"})
        self.create_project(files={'file': "content"})
        svn = SVN(folder=self.gimme_tmp())
        svn.clone(url=self.repo_url)
        rev = int(svn.get_revision())
        svn.checkout(rev - 1)  # Checkout previous revision
        self.assertTrue(int(svn.get_revision()), rev-1)

    def test_clone_over_dirty_directory(self):
        project_url, _ = self.create_project(files={'myfile': "contents"})
        tmp_folder = self.gimme_tmp()
        svn = SVN(folder=tmp_folder)
        svn.clone(url=project_url)

        new_file = os.path.join(tmp_folder, "new_file")
        with open(new_file, "w") as f:
            f.write("content")

        mod_file = os.path.join(tmp_folder, "myfile")
        with open(mod_file, "a") as f:
            f.write("new content")

        self.assertFalse(svn.is_pristine())
        svn.clone(url=project_url)  # SVN::clone over a dirty repo reverts all changes (but it doesn't delete non versioned files)
        self.assertTrue(svn.is_pristine())
        # self.assertFalse(os.path.exists(new_file))

    def test_excluded_files(self):
        project_url, _ = self.create_project(files={'myfile': "contents"})
        tmp_folder = self.gimme_tmp()
        svn = SVN(folder=tmp_folder)
        svn.clone(url=project_url)

        # Add untracked file
        new_file = os.path.join(tmp_folder, str(uuid.uuid4()))
        with open(new_file, "w") as f:
            f.write("content")

        # Add ignore file
        file_to_ignore = str(uuid.uuid4())
        with open(os.path.join(tmp_folder, file_to_ignore), "w") as f:
            f.write("content")
        svn.run("propset svn:ignore {} .".format(file_to_ignore))
        svn.run('commit -m "add ignored file"')

        excluded_files = svn.excluded_files()
        self.assertIn(file_to_ignore, excluded_files)
        self.assertIn('.svn', excluded_files)
        self.assertEqual(len(excluded_files), 2)

    def test_credentials(self):
        svn = SVN(folder=self.gimme_tmp(), username="ada", password="lovelace")
        url_credentials = svn.get_url_with_credentials("https://some.url.com")
        self.assertEquals(url_credentials, "https://ada:lovelace@some.url.com")

    def test_verify_ssl(self):
        class MyRunner(object):
            def __init__(self):
                self.calls = []

            def __call__(self, *args, **kwargs):
                self.calls.append(args[0])
                return ""

        runner = MyRunner()
        svn = SVN(folder=self.gimme_tmp(), username="peter", password="otool", verify_ssl=True, runner=runner)
        svn.clone(url="https://myrepo")
        self.assertNotIn("--trust-server-cert-failures=unknown-ca", runner.calls[0])

        runner = MyRunner()
        svn = SVN(folder=self.gimme_tmp(), username="peter", password="otool", verify_ssl=False, runner=runner)
        svn.clone(url="https://myrepo")
        self.assertIn("--trust-server-cert-failures=unknown-ca", runner.calls[0])


class SVNToolTestsPristine(SVNLocalRepoTestCase):

    def test_checkout(self):
        svn = SVN(folder=self.gimme_tmp())
        svn.clone(url=self.repo_url)
        self.assertTrue(svn.is_pristine())

    def test_checkout_project(self):
        project_url, _ = self.create_project(files={'myfile': "contents"})

        tmp_folder = self.gimme_tmp()
        svn = SVN(folder=tmp_folder)
        svn.clone(url=project_url)
        self.assertTrue(svn.is_pristine())

    def test_modified_file(self):
        project_url, _ = self.create_project(files={'myfile': "contents"})
        tmp_folder = self.gimme_tmp()
        svn = SVN(folder=tmp_folder)
        svn.clone(url=project_url)
        with open(os.path.join(tmp_folder, "myfile"), "a") as f:
            f.write("new content")
        self.assertFalse(svn.is_pristine())

    def test_untracked_file(self):
        self.create_project(files={'myfile': "contents"})
        tmp_folder = self.gimme_tmp()
        svn = SVN(folder=tmp_folder)
        svn.clone(url=self.repo_url)
        with open(os.path.join(tmp_folder, "not_tracked.txt"), "w") as f:
            f.write("content")
        self.assertTrue(svn.is_pristine())

    def test_ignored_file(self):
        tmp_folder = self.gimme_tmp()
        svn = SVN(folder=self.gimme_tmp())
        svn.clone(url=self.repo_url)
        file_to_ignore = "secret.txt"
        with open(os.path.join(tmp_folder, file_to_ignore), "w") as f:
            f.write("content")
        svn.run("propset svn:ignore {} .".format(file_to_ignore))
        self.assertFalse(svn.is_pristine())  # Folder properties have been modified
        svn.run('commit -m "add ignored file"')
        self.assertTrue(svn.is_pristine())

    def test_conflicted_file(self):
        project_url, _ = self.create_project(files={'myfile': "contents"})

        def work_on_project(tmp_folder):
            svn = SVN(folder=tmp_folder)
            svn.clone(url=project_url)
            self.assertTrue(svn.is_pristine())
            with open(os.path.join(tmp_folder, "myfile"), "a") as f:
                f.write("random content: {}".format(uuid.uuid4()))
            return svn

        # Two users working on the same project
        svn1 = work_on_project(self.gimme_tmp())
        svn2 = work_on_project(self.gimme_tmp())

        # User1 is faster
        svn1.run('commit -m "user1 commit"')
        self.assertFalse(svn1.is_pristine())
        svn1.run('update')  # Yes, we need to update local copy in order to have the same revision everywhere.
        self.assertTrue(svn1.is_pristine())

        # User2 updates and get a conflicted file
        svn2.run('update')
        self.assertFalse(svn2.is_pristine())
        svn2.run('revert . -R')
        self.assertTrue(svn2.is_pristine())


class SVNToolsTestsRecipe(SVNLocalRepoTestCase):

    conanfile = """
=======
    def unix_to_dos_unit_test(self):

        def save_file(contents):
            tmp = temp_folder()
            filepath = os.path.join(tmp, "a_file.txt")
            save(filepath, contents)
            return filepath

        fp = save_file(b"a line\notherline\n")
        if not tools.os_info.is_windows:
            import subprocess
            output = subprocess.check_output(["file", fp], stderr=subprocess.STDOUT)
            self.assertIn("ASCII text", str(output))
            self.assertNotIn("CRLF", str(output))

            tools.unix2dos(fp)
            output = subprocess.check_output(["file", fp], stderr=subprocess.STDOUT)
            self.assertIn("ASCII text", str(output))
            self.assertIn("CRLF", str(output))
        else:
            fc = tools.load(fp)
            self.assertNotIn("\r\n", fc)
            tools.unix2dos(fp)
            fc = tools.load(fp)
            self.assertIn("\r\n", fc)

        self.assertEquals("a line\r\notherline\r\n", str(tools.load(fp)))

        fp = save_file(b"a line\r\notherline\r\n")
        if not tools.os_info.is_windows:
            import subprocess
            output = subprocess.check_output(["file", fp], stderr=subprocess.STDOUT)
            self.assertIn("ASCII text", str(output))
            self.assertIn("CRLF", str(output))

            tools.dos2unix(fp)
            output = subprocess.check_output(["file", fp], stderr=subprocess.STDOUT)
            self.assertIn("ASCII text", str(output))
            self.assertNotIn("CRLF", str(output))
        else:
            fc = tools.load(fp)
            self.assertIn("\r\n", fc)
            tools.dos2unix(fp)
            fc = tools.load(fp)
            self.assertNotIn("\r\n", fc)

        self.assertEquals("a line\notherline\n", str(tools.load(fp)))

    def unix_to_dos_conanfile_test(self):
        client = TestClient()
        conanfile = """
>>>>>>> 860fb810
import os
from conans import ConanFile, tools

class HelloConan(ConanFile):
    name = "Hello"
    version = "0.1"
<<<<<<< HEAD
    exports_sources = "other"

    def source(self):
        svn = tools.SVN({svn_folder})
        svn.clone("{svn_url}")

    def build(self):
        assert(os.path.exists("{file_path}"))
        assert(os.path.exists("other"))
"""

    def test_clone_root_folder(self):
        tmp_folder = self.gimme_tmp()
        client = TestClient()
        client.runner('svn co "{}" "{}"'.format(self.repo_url, tmp_folder))
        save(os.path.join(tmp_folder, "file.h"), "contents")
        client.runner("svn add file.h", cwd=tmp_folder)
        client.runner('svn commit -m "message"', cwd=tmp_folder)

        conanfile = self.conanfile.format(svn_folder="", svn_url=self.repo_url,
                                          file_path="file.h")
        client.save({"conanfile.py": conanfile, "other": "hello"})
        client.run("create . user/channel")

    def test_clone_subfolder(self):
        tmp_folder = self.gimme_tmp()
        client = TestClient()
        client.runner('svn co "{}" "{}"'.format(self.repo_url, tmp_folder))
        save(os.path.join(tmp_folder, "file.h"), "contents")
        client.runner("svn add file.h", cwd=tmp_folder)
        client.runner('svn commit -m "message"', cwd=tmp_folder)

        conanfile = self.conanfile.format(svn_folder="\"src\"", svn_url=self.repo_url,
                                          file_path="src/file.h")
        client.save({"conanfile.py": conanfile, "other": "hello"})
        client.run("create . user/channel")

=======
    exports_sources = "file.txt"

    def build(self):
        assert("\\r\\n" in tools.load("file.txt"))
        tools.dos2unix("file.txt")
        assert("\\r\\n" not in tools.load("file.txt"))
        tools.unix2dos("file.txt")
        assert("\\r\\n" in tools.load("file.txt"))
"""
        client.save({"conanfile.py": conanfile, "file.txt": "hello\r\n"})
        client.run("create . user/channel")
>>>>>>> 860fb810
<|MERGE_RESOLUTION|>--- conflicted
+++ resolved
@@ -27,12 +27,8 @@
 
 from conans.test.utils.runner import TestRunner
 from conans.test.utils.test_files import temp_folder
-<<<<<<< HEAD
-from conans.test.utils.tools import TestClient, TestBufferConanOutput, create_local_git_repo, SVNLocalRepoTestCase
-=======
 from conans.test.utils.tools import TestClient, TestBufferConanOutput, create_local_git_repo, \
-    StoppableThreadBottle
->>>>>>> 860fb810
+    SVNLocalRepoTestCase, StoppableThreadBottle
 
 from conans.tools import which
 from conans.tools import OSInfo, SystemPackageTool, replace_in_file, AptTool, ChocolateyTool,\
@@ -1303,7 +1299,6 @@
         client.run("create . user/channel", ignore_error=True)
         self.assertIn("specify a branch to checkout", client.out)
 
-<<<<<<< HEAD
 
 class SVNToolTestsBasic(SVNLocalRepoTestCase):
 
@@ -1488,11 +1483,6 @@
         svn2.run('revert . -R')
         self.assertTrue(svn2.is_pristine())
 
-
-class SVNToolsTestsRecipe(SVNLocalRepoTestCase):
-
-    conanfile = """
-=======
     def unix_to_dos_unit_test(self):
 
         def save_file(contents):
@@ -1544,52 +1534,12 @@
     def unix_to_dos_conanfile_test(self):
         client = TestClient()
         conanfile = """
->>>>>>> 860fb810
 import os
 from conans import ConanFile, tools
 
 class HelloConan(ConanFile):
     name = "Hello"
     version = "0.1"
-<<<<<<< HEAD
-    exports_sources = "other"
-
-    def source(self):
-        svn = tools.SVN({svn_folder})
-        svn.clone("{svn_url}")
-
-    def build(self):
-        assert(os.path.exists("{file_path}"))
-        assert(os.path.exists("other"))
-"""
-
-    def test_clone_root_folder(self):
-        tmp_folder = self.gimme_tmp()
-        client = TestClient()
-        client.runner('svn co "{}" "{}"'.format(self.repo_url, tmp_folder))
-        save(os.path.join(tmp_folder, "file.h"), "contents")
-        client.runner("svn add file.h", cwd=tmp_folder)
-        client.runner('svn commit -m "message"', cwd=tmp_folder)
-
-        conanfile = self.conanfile.format(svn_folder="", svn_url=self.repo_url,
-                                          file_path="file.h")
-        client.save({"conanfile.py": conanfile, "other": "hello"})
-        client.run("create . user/channel")
-
-    def test_clone_subfolder(self):
-        tmp_folder = self.gimme_tmp()
-        client = TestClient()
-        client.runner('svn co "{}" "{}"'.format(self.repo_url, tmp_folder))
-        save(os.path.join(tmp_folder, "file.h"), "contents")
-        client.runner("svn add file.h", cwd=tmp_folder)
-        client.runner('svn commit -m "message"', cwd=tmp_folder)
-
-        conanfile = self.conanfile.format(svn_folder="\"src\"", svn_url=self.repo_url,
-                                          file_path="src/file.h")
-        client.save({"conanfile.py": conanfile, "other": "hello"})
-        client.run("create . user/channel")
-
-=======
     exports_sources = "file.txt"
 
     def build(self):
@@ -1601,4 +1551,50 @@
 """
         client.save({"conanfile.py": conanfile, "file.txt": "hello\r\n"})
         client.run("create . user/channel")
->>>>>>> 860fb810
+
+
+class SVNToolsTestsRecipe(SVNLocalRepoTestCase):
+
+    conanfile = """
+import os
+from conans import ConanFile, tools
+
+class HelloConan(ConanFile):
+    name = "Hello"
+    version = "0.1"
+    exports_sources = "other"
+
+    def source(self):
+        svn = tools.SVN({svn_folder})
+        svn.clone("{svn_url}")
+
+    def build(self):
+        assert(os.path.exists("{file_path}"))
+        assert(os.path.exists("other"))
+"""
+
+    def test_clone_root_folder(self):
+        tmp_folder = self.gimme_tmp()
+        client = TestClient()
+        client.runner('svn co "{}" "{}"'.format(self.repo_url, tmp_folder))
+        save(os.path.join(tmp_folder, "file.h"), "contents")
+        client.runner("svn add file.h", cwd=tmp_folder)
+        client.runner('svn commit -m "message"', cwd=tmp_folder)
+
+        conanfile = self.conanfile.format(svn_folder="", svn_url=self.repo_url,
+                                          file_path="file.h")
+        client.save({"conanfile.py": conanfile, "other": "hello"})
+        client.run("create . user/channel")
+
+    def test_clone_subfolder(self):
+        tmp_folder = self.gimme_tmp()
+        client = TestClient()
+        client.runner('svn co "{}" "{}"'.format(self.repo_url, tmp_folder))
+        save(os.path.join(tmp_folder, "file.h"), "contents")
+        client.runner("svn add file.h", cwd=tmp_folder)
+        client.runner('svn commit -m "message"', cwd=tmp_folder)
+
+        conanfile = self.conanfile.format(svn_folder="\"src\"", svn_url=self.repo_url,
+                                          file_path="src/file.h")
+        client.save({"conanfile.py": conanfile, "other": "hello"})
+        client.run("create . user/channel")